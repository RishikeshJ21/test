"use client";

import { JSX, useState, useEffect, useRef } from "react";
import { motion, AnimatePresence } from "framer-motion";
import { testimonials } from "../../data/TrustedByCreators";
import { AnimatedTestimonials } from "../../SubComponents/ui/animated-testimonials";



// Format testimonials for AnimatedTestimonials component
const animatedTestimonialsData = testimonials.map((item) => ({
  quote: item.quote,
  name: item.name,
  designation: item.role,
  src: item.image,
}));

// Customizable card positioning
<<<<<<< HEAD

=======
const cardPositions = {
  first: { x: 100, y: 0 },
  second: { x: 500, y: 40 },
  third: { x: 900, y: 40 },
  fourth: { x: 1300, y: 40 }, // Better spacing for fourth card
};
>>>>>>> fdc2cb71

export const TrustByCreatorSection = (): JSX.Element => {
  const [activeIndex, setActiveIndex] = useState(0);
  const [direction, setDirection] = useState(1);
  const [isPaused, setIsPaused] = useState(false);
  const intervalRef = useRef<NodeJS.Timeout | null>(null);
  const [visibleIndices, setVisibleIndices] = useState<number[]>([]);
  // Initialize with 0 for server rendering, then update on client
  const [screenWidth, setScreenWidth] = useState(0);
  const hasMounted = useRef(false);
  const cardPositions = {
    first: screenWidth > 1800 ? { x: 100, y: 0 } : { x: 0, y: 0 },
    second: screenWidth > 1800 ? { x: 570, y: 40 } : { x: 460, y: 40 },
    third: screenWidth > 1800 ? { x: 970, y: 40 } : { x: 860, y: 40 },
    fourth: screenWidth > 1800 ? { x: 1360, y: 40 } : { x: 1260, y: 40 }, // Better spacing for fourth card
  };
  // Determine how many cards to show based on screen width
  const cardsToShow = screenWidth > 1300 ? 4 : screenWidth > 1024 ? 3 : 2;

  // Update screen width on client-side only
  useEffect(() => {
    // Only run this effect on the client
    if (typeof window !== 'undefined') {
      setScreenWidth(window.innerWidth);
      hasMounted.current = true;
    }
  }, []);

  // Calculate which slides to show
  useEffect(() => {
    const indices = [];
    for (let i = 0; i < cardsToShow; i++) {
      indices.push((activeIndex + i) % testimonials.length);
    }
    setVisibleIndices(indices);
  }, [activeIndex, cardsToShow]);

  // Handle window resize
  useEffect(() => {
    const handleResize = () => {
      if (typeof window !== 'undefined') {
        setScreenWidth(window.innerWidth);
      }
    };

    if (typeof window !== "undefined") {
      window.addEventListener("resize", handleResize);
    }

    return () => {
      if (typeof window !== "undefined") {
        window.removeEventListener("resize", handleResize);
      }
    };
  }, []);

  // Setup auto-advance timer effect
  useEffect(() => {
    // Clear existing timer if any
    if (intervalRef.current) {
      clearInterval(intervalRef.current);
      intervalRef.current = null;
    }

    // Only set up new timer if not paused
    if (!isPaused) {
      intervalRef.current = setInterval(() => {
        setActiveIndex((current) => (current + 1) % testimonials.length);
        setDirection(1);
      }, 5000); // Changed to 5 seconds for more responsive feel
    }

    // Cleanup on component unmount
    return () => {
      if (intervalRef.current) {
        clearInterval(intervalRef.current);
      }
    };
  }, [isPaused, activeIndex]); // Added activeIndex to dependencies to reset timer after manual navigation


  // Handle card click to move it to the first position
  const handleCardClick = (index: number) => {
    // Only respond to clicks on non-active cards
    if (index !== activeIndex) {
      setDirection(index > activeIndex ? 1 : -1);
      setActiveIndex(index);
    }
  };

  // Pause on hover handlers for the entire carousel area
  const handleMouseEnter = () => {
    setIsPaused(true);
  };

  const handleMouseLeave = () => {
    setIsPaused(false);
  };

  // Get position based on index and screen width
  const getPositionForCard = (position: number) => {
    switch (position) {
      case 0: return cardPositions.first;
      case 1: return cardPositions.second;
      case 2: return cardPositions.third;
      case 3: return cardPositions.fourth;
      default: return cardPositions.first;
    }
  };

  return (
    <section id="Testimonials" className="flex flex-col w-full items-start gap-1 md:gap-12 py-0 md:py-10 overflow-hidden">

      {/* Header with animated underline on hover */}


      <div className="  mx-auto lg:px-29 px-4 w-full align-middle">
        <div className="mb-1 md:mb-1">
          {/* <div className="inline-block px-4 py-1 bg-purple-100 rounded-full text-purple-600 text-sm font-medium mb-4">
            FAQ
          </div> */}
          <h2 className="group font-[&apos;Instrument_Sans&apos;,Helvetica] font-bold text-gray-900 text-3xl sm:text-4xl md:text-5xl lg:text-[56px] leading-tight inline-block">
            Trusted by <span className=" bg-clip-text text-[#4e1f88] ">Creators</span>
            <span className="block max-w-0 group-hover:max-w-full transition-all duration-500 h-0.5 bg-gradient-to-r from-purple-600 to-blue-500"></span>
          </h2>
          <p className="mt-4 text-gray-600 max-w-full text-lg">
            At Createathon, our creators&apos; success is our greatest
            achievement. We take pride in empowering talent and transforming
            passion into lasting careers. Hear what our community has to say!
          </p>
        </div>
      </div>

      {/* Mobile view - AnimatedTestimonials */}
      <div className="lg:hidden w-full">
        <AnimatedTestimonials
          testimonials={animatedTestimonialsData}
          autoplay={true}
        />
      </div>

      {/* Desktop view - Custom carousel */}
      <div
        className="hidden lg:block w-full relative"
        onMouseEnter={handleMouseEnter}
        onMouseLeave={handleMouseLeave}
      >
        <div className="max-w-[1600px] mx-auto  px-4"> {/* Increased max width for wider screens */}
          <div className="relative h-[360px]  overflow-visible">
            {hasMounted.current && (
              <AnimatePresence
                mode="popLayout"
                initial={false}
                custom={direction}
              >
                {visibleIndices.map((testimonialIndex, i) => {
                  const testimonial = testimonials[testimonialIndex];
                  const position = i;
                  const positionData = getPositionForCard(position);

                  // Skip rendering the 4th card if screen width is less than needed for 4 cards
                  if (position === 3 && screenWidth <= 1300) {
                    return null;
                  }

                  return (
                    <motion.div
                      key={testimonialIndex}
                      custom={direction}
                      initial={
                        position === 0
                          ? {
                            x: direction > 0 ? -1000 : 1000,
                            scale: 0.8,
                            opacity: 0,
                          }
                          : {}
                      }
                      animate={{
                        x: (screenWidth < 1710 ? positionData.x : positionData.x - 140),
                        y: positionData.y,
                        scale: position === 0 ? 1 : 0.75,
                        opacity: position === 0 ? 1 : 0.7,
                        zIndex: cardsToShow - position,
                      }}
                      exit={
                        position === 0
                          ? {
                            x: direction > 0 ? 1000 : -1000,
                            scale: 0.8,
                            opacity: 0,
                          }
                          : {}
                      }
                      transition={{
                        type: "spring",
                        stiffness: 150,
                        damping: 20,
                        duration: 0.5,
                      }}
                      className={`absolute top-0 left-0 w-full max-w-[520px] cursor-pointer`}
                      onClick={() => handleCardClick(testimonialIndex)}
                      whileHover={{
                        scale: position === 0 ? 1.05 : 0.8,
                        transition: { duration: 0.3, ease: "easeInOut" },
                      }}
                    >
                      <div
                        className={`bg-white rounded-[6px] shadow-md overflow-hidden ${position === 0
                          ? "border-2 border-gray-200"
                          : "border border-gray-100"
                          } transition-all duration-300 ease-in-out`}
                      >
                        <div className="flex p-4 flex-row h-full">
                          {/* Image side */}
                          <div
                            className={`relative w-[45%] h-[280px] rounded-[10px] overflow-hidden`}
                          >
                            <img
                              className="w-full h-full object-cover transition-transform duration-500 ease-in-out hover:scale-105"
                              alt={`${testimonial.name} testimonial`}
                              src={testimonial.image}
                              width={600}
                              height={400}
                            />
                            <div className="absolute bottom-0 left-0 right-0 bg-gradient-to-t from-black/70 to-transparent py-3 px-4 transition-all duration-300 ease-in-out">
                              <div className="font-medium text-white text-lg">
                                {testimonial.name}
                              </div>
                              <div className="font-normal text-white/80 text-sm">
                                {testimonial.role}
                              </div>
                            </div>
                          </div>

                          {/* Quote side */}
                          <div
                            className={`px-3 pb-1 flex flex-col w-[60%] justify-center max-h-[400px] transition-all duration-300 ease-in-out`}
                          >
                            <div className="text-gray-200 text-6xl font-serif leading-none transition-transform duration-300 ease-in-out">
                              <img
                                src="/ci-double-quotes-l.svg"
                                alt="quote-end"
                                width={30}
                                height={30}
                                className="w-10 h-10 transition-transform duration-300 ease-in-out"
                              />
                            </div>

                            <p className="h-full font-medium text-[#222222] text-[15px] leading-loose line-clamp-[7] overflow-auto relative [&::-webkit-scrollbar]:hidden [-ms-overflow-style:'none'] [scrollbar-width:'none'] pb-0 transition-all duration-300 ease-in-out">
                              {testimonial.quote}
                            </p>
                          </div>
                        </div>
                      </div>
                    </motion.div>
                  );
                })}
              </AnimatePresence>
            )}
          </div>
        </div>
      </div>
    </section>
  );
};

<|MERGE_RESOLUTION|>--- conflicted
+++ resolved
@@ -16,16 +16,6 @@
 }));
 
 // Customizable card positioning
-<<<<<<< HEAD
-
-=======
-const cardPositions = {
-  first: { x: 100, y: 0 },
-  second: { x: 500, y: 40 },
-  third: { x: 900, y: 40 },
-  fourth: { x: 1300, y: 40 }, // Better spacing for fourth card
-};
->>>>>>> fdc2cb71
 
 export const TrustByCreatorSection = (): JSX.Element => {
   const [activeIndex, setActiveIndex] = useState(0);
