import { defineConfig } from "vite";
import react from "@vitejs/plugin-react";
import { resolve } from "path";
<<<<<<< HEAD

// https://vite.dev/config/
export default defineConfig({
  plugins: [react()],
=======
import type { Plugin } from "vite";
import viteCompression from "vite-plugin-compression";

// https://vite.dev/config/
export default defineConfig({
  plugins: [
    react({
      babel: {
        babelrc: false,
        configFile: "./babel.config.cjs",
        plugins: [
          ["@babel/plugin-transform-runtime", {
            corejs: {
              version: 3,
              proposals: true
            },
            helpers: true,
            regenerator: true,
            useESModules: true
          }]
        ]
      }
    }),
    tailwindcss(),
    // Add compression plugin for better performance
    viteCompression({
      algorithm: 'gzip',
      threshold: 10240, // Only compress files larger than 10KB
    }),
    viteCompression({
      algorithm: 'brotliCompress',
      threshold: 10240,
    }),
    // Add PWA support for better performance and offline capabilities
    VitePWA({
      registerType: "autoUpdate",
      includeAssets: ["favicon.ico", "robots.txt", "apple-touch-icon.png"],
      manifest: {
        name: "Createathon",
        short_name: "Createathon",
        description: "Level up your content creation journey",
        theme_color: "#ffffff",
        start_url: "/",
        icons: [
          {
            src: "/Logotype.svg",
            sizes: "192x192",
            type: "image/svg+xml",
          },
        ],
      },
      workbox: {
        sourcemap: true,
        runtimeCaching: [
          {
            urlPattern: /\.(png|jpg|jpeg|svg|gif|webp)$/,
            handler: "CacheFirst",
            options: {
              cacheName: "images-cache",
              expiration: {
                maxEntries: 100,
                maxAgeSeconds: 30 * 24 * 60 * 60, // 30 days
              },
            },
          },
          {
            urlPattern: /\.(js|css|json)$/,
            handler: "StaleWhileRevalidate",
            options: {
              cacheName: "static-resources",
              expiration: {
                maxEntries: 50,
                maxAgeSeconds: 24 * 60 * 60, // 24 hours
              },
            },
          },
          {
            urlPattern: /^https:\/\/fonts\.googleapis\.com/,
            handler: "StaleWhileRevalidate",
            options: {
              cacheName: "google-fonts-stylesheets",
            },
          },
          {
            urlPattern: /^https:\/\/fonts\.gstatic\.com/,
            handler: "CacheFirst",
            options: {
              cacheName: "google-fonts-webfonts",
              expiration: {
                maxEntries: 30,
                maxAgeSeconds: 60 * 60 * 24 * 365, // 1 year
              },
            },
          },
        ],
      },
    }),
    // Add bundle visualization for debugging bundle sizes
    visualizer({
      filename: "stats.html",
      open: false,
      gzipSize: true,
    }) as Plugin,
  ],
>>>>>>> 85189d7a
  resolve: {
    alias: {
      "@": resolve(__dirname, "./src"),
    },
  },
  build: {
    target: "es2015",
    outDir: "dist",
    assetsDir: "assets",
    minify: "esbuild",
    cssMinify: true,
<<<<<<< HEAD
=======
    sourcemap: false, // Disable sourcemaps in production for smaller bundles
    terserOptions: {
      compress: {
        drop_console: true,
        dead_code: true,
        drop_debugger: true,
        booleans_as_integers: true,
        passes: 2,
      },
      mangle: {
        safari10: true,
      },
      format: {
        comments: false,
      },
    },
>>>>>>> 85189d7a
    rollupOptions: {
      output: {
        manualChunks: (id) => {
          if (id.includes("node_modules")) {
            if (id.includes("framer-motion")) return "vendor-framer-motion";
            if (id.includes("react-router")) return "vendor-react-router";
            if (id.includes("react-toastify")) return "vendor-react-toastify";
            if (id.includes("react")) return "vendor-react";
            if (id.includes("lodash")) return "vendor-lodash";
            return "vendor"; // all other vendor modules
          }
          if (id.includes("Components")) return "components";
          if (id.includes("utils")) return "utils";
        },
        entryFileNames: "assets/js/[name]-[hash].js",
        chunkFileNames: "assets/js/[name]-[hash].js",
        assetFileNames: (assetInfo) => {
          if (assetInfo.name?.endsWith(".css"))
            return "assets/css/[name]-[hash][extname]";
          if (/\.(png|jpe?g|gif|svg|webp|ico)$/.test(assetInfo.name || ""))
            return "assets/images/[name]-[hash][extname]";
          if (/\.(woff|woff2|eot|ttf|otf)$/.test(assetInfo.name || ""))
            return "assets/fonts/[name]-[hash][extname]";
          return "assets/[name]-[hash][extname]";
        },
      },
    },
  },
  optimizeDeps: {
    include: ["react", "react-dom", "react-router-dom", "framer-motion", "lodash"],
    esbuildOptions: {
      target: "es2015",
      treeShaking: true,
    },
  },
  server: {
    open: true,
    cors: true,
    // Enable build optimization during development
    hmr: {
      overlay: true,
    },
  },
  preview: {
    port: 3000,
    open: true,
  },
});<|MERGE_RESOLUTION|>--- conflicted
+++ resolved
@@ -1,45 +1,13 @@
 import { defineConfig } from "vite";
 import react from "@vitejs/plugin-react";
 import { resolve } from "path";
-<<<<<<< HEAD
-
-// https://vite.dev/config/
-export default defineConfig({
-  plugins: [react()],
-=======
 import type { Plugin } from "vite";
-import viteCompression from "vite-plugin-compression";
 
 // https://vite.dev/config/
 export default defineConfig({
   plugins: [
-    react({
-      babel: {
-        babelrc: false,
-        configFile: "./babel.config.cjs",
-        plugins: [
-          ["@babel/plugin-transform-runtime", {
-            corejs: {
-              version: 3,
-              proposals: true
-            },
-            helpers: true,
-            regenerator: true,
-            useESModules: true
-          }]
-        ]
-      }
-    }),
+    react(),
     tailwindcss(),
-    // Add compression plugin for better performance
-    viteCompression({
-      algorithm: 'gzip',
-      threshold: 10240, // Only compress files larger than 10KB
-    }),
-    viteCompression({
-      algorithm: 'brotliCompress',
-      threshold: 10240,
-    }),
     // Add PWA support for better performance and offline capabilities
     VitePWA({
       registerType: "autoUpdate",
@@ -111,7 +79,6 @@
       gzipSize: true,
     }) as Plugin,
   ],
->>>>>>> 85189d7a
   resolve: {
     alias: {
       "@": resolve(__dirname, "./src"),
@@ -123,25 +90,12 @@
     assetsDir: "assets",
     minify: "esbuild",
     cssMinify: true,
-<<<<<<< HEAD
-=======
-    sourcemap: false, // Disable sourcemaps in production for smaller bundles
     terserOptions: {
       compress: {
         drop_console: true,
         dead_code: true,
-        drop_debugger: true,
-        booleans_as_integers: true,
-        passes: 2,
-      },
-      mangle: {
-        safari10: true,
-      },
-      format: {
-        comments: false,
       },
     },
->>>>>>> 85189d7a
     rollupOptions: {
       output: {
         manualChunks: (id) => {
