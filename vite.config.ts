import { defineConfig } from "vite";
import react from "@vitejs/plugin-react";
import { resolve } from "path";
<<<<<<< HEAD

// https://vite.dev/config/
export default defineConfig({
  plugins: [react()],
=======
import type { Plugin } from "vite";

// https://vite.dev/config/
export default defineConfig({
  plugins: [
    react(),
    tailwindcss(),
    // Add PWA support for better performance and offline capabilities
    VitePWA({
      registerType: "autoUpdate",
      includeAssets: ["favicon.ico", "robots.txt", "apple-touch-icon.png"],
      manifest: {
        name: "Createathon",
        short_name: "Createathon",
        description: "Level up your content creation journey",
        theme_color: "#ffffff",
        start_url: "/",
        icons: [
          {
            src: "/Logotype.svg",
            sizes: "192x192",
            type: "image/svg+xml",
          },
        ],
      },
      workbox: {
        sourcemap: true,
        runtimeCaching: [
          {
            urlPattern: /\.(png|jpg|jpeg|svg|gif|webp)$/,
            handler: "CacheFirst",
            options: {
              cacheName: "images-cache",
              expiration: {
                maxEntries: 100,
                maxAgeSeconds: 30 * 24 * 60 * 60, // 30 days
              },
            },
          },
          {
            urlPattern: /\.(js|css|json)$/,
            handler: "StaleWhileRevalidate",
            options: {
              cacheName: "static-resources",
              expiration: {
                maxEntries: 50,
                maxAgeSeconds: 24 * 60 * 60, // 24 hours
              },
            },
          },
          {
            urlPattern: /^https:\/\/fonts\.googleapis\.com/,
            handler: "StaleWhileRevalidate",
            options: {
              cacheName: "google-fonts-stylesheets",
            },
          },
          {
            urlPattern: /^https:\/\/fonts\.gstatic\.com/,
            handler: "CacheFirst",
            options: {
              cacheName: "google-fonts-webfonts",
              expiration: {
                maxEntries: 30,
                maxAgeSeconds: 60 * 60 * 24 * 365, // 1 year
              },
            },
          },
        ],
      },
    }),
    // Add bundle visualization for debugging bundle sizes
    visualizer({
      filename: "stats.html",
      open: false,
      gzipSize: true,
    }) as Plugin,
  ],
>>>>>>> acadca0e
  resolve: {
    alias: {
      "@": resolve(__dirname, "./src"),
    },
  },
  build: {
    target: "es2015",
    outDir: "dist",
    assetsDir: "assets",
    minify: "esbuild",
    cssMinify: true,
<<<<<<< HEAD
=======
    terserOptions: {
      compress: {
        drop_console: true,
        dead_code: true,
      },
    },
>>>>>>> acadca0e
    rollupOptions: {
      output: {
        manualChunks: (id) => {
          if (id.includes("node_modules")) {
            if (id.includes("framer-motion")) return "vendor-framer-motion";
            if (id.includes("react-router")) return "vendor-react-router";
            if (id.includes("react-toastify")) return "vendor-react-toastify";
            if (id.includes("react")) return "vendor-react";
            if (id.includes("lodash")) return "vendor-lodash";
            return "vendor"; // all other vendor modules
          }
          if (id.includes("Components")) return "components";
          if (id.includes("utils")) return "utils";
        },
        entryFileNames: "assets/js/[name]-[hash].js",
        chunkFileNames: "assets/js/[name]-[hash].js",
        assetFileNames: (assetInfo) => {
          if (assetInfo.name?.endsWith(".css"))
            return "assets/css/[name]-[hash][extname]";
          if (/\.(png|jpe?g|gif|svg|webp|ico)$/.test(assetInfo.name || ""))
            return "assets/images/[name]-[hash][extname]";
          if (/\.(woff|woff2|eot|ttf|otf)$/.test(assetInfo.name || ""))
            return "assets/fonts/[name]-[hash][extname]";
          return "assets/[name]-[hash][extname]";
        },
      },
    },
  },
  optimizeDeps: {
    include: ["react", "react-dom", "react-router-dom", "framer-motion", "lodash"],
    esbuildOptions: {
      target: "es2015",
      treeShaking: true,
    },
  },
  server: {
    open: true,
    cors: true,
    // Enable build optimization during development
    hmr: {
      overlay: true,
    },
  },
  preview: {
    port: 3000,
    open: true,
  },
});<|MERGE_RESOLUTION|>--- conflicted
+++ resolved
@@ -1,12 +1,6 @@
 import { defineConfig } from "vite";
 import react from "@vitejs/plugin-react";
 import { resolve } from "path";
-<<<<<<< HEAD
-
-// https://vite.dev/config/
-export default defineConfig({
-  plugins: [react()],
-=======
 import type { Plugin } from "vite";
 
 // https://vite.dev/config/
@@ -85,7 +79,6 @@
       gzipSize: true,
     }) as Plugin,
   ],
->>>>>>> acadca0e
   resolve: {
     alias: {
       "@": resolve(__dirname, "./src"),
@@ -97,15 +90,6 @@
     assetsDir: "assets",
     minify: "esbuild",
     cssMinify: true,
-<<<<<<< HEAD
-=======
-    terserOptions: {
-      compress: {
-        drop_console: true,
-        dead_code: true,
-      },
-    },
->>>>>>> acadca0e
     rollupOptions: {
       output: {
         manualChunks: (id) => {
